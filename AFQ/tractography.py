import numpy as np
import nibabel as nib
import dipy.reconst.shm as shm
import logging

import dipy.data as dpd
from dipy.direction import (DeterministicMaximumDirectionGetter,
                            ProbabilisticDirectionGetter)
import dipy.tracking.utils as dtu
import dipy.tracking.streamline as dts
from dipy.tracking.local import ThresholdTissueClassifier

<<<<<<< HEAD
from AFQ._fixes import ParallelLocalTracking
from AFQ._fixes import tensor_odf
=======

from AFQ.dti import tensor_odf
from AFQ._fixes import ParallelLocalTracking, tensor_odf
>>>>>>> 58376a90


def track(params_file, directions="det", max_angle=30., sphere=None,
          seed_mask=None, n_seeds=1, random_seeds=False,
          stop_mask=None, stop_threshold=0,
          step_size=0.5, min_length=30, max_length=250,
          verbose=False):
    """
    Tractography

    Parameters
    ----------
    params_file : str, nibabel img.
        Full path to a nifti file containing CSD spherical harmonic
        coefficients, or nibabel img with model params.
    directions : str
        How tracking directions are determined.
        One of: {"deterministic" | "probablistic"}
    max_angle : float, optional.
        The maximum turning angle in each step. Default: 30
    sphere : Sphere object, optional.
        The discretization of direction getting. default:
        dipy.data.default_sphere.
    seed_mask : array, optional.
        Binary mask describing the ROI within which we seed for tracking.
        Default to the entire volume.
    n_seeds : int or 2D array, optional.
        The seeding density: if this is an int, it is is how many seeds in each
        voxel on each dimension (for example, 2 => [2, 2, 2]). If this is a 2D
        array, these are the coordinates of the seeds. Unless random_seeds is
        set to True, in which case this is the total number of random seeds
        to generate within the mask.
    random_seeds : bool
        Whether to generate a total of n_seeds random seeds in the mask.
        Default: XXX.
    stop_mask : array, optional.
        A floating point value that determines a stopping criterion (e.g. FA).
        Default to no stopping (all ones).
    stop_threshold : float, optional.
        A value of the stop_mask below which tracking is terminated. Default to
        0 (this means that if no stop_mask is passed, we will stop only at
        the edge of the image)
    step_size : float, optional.
        The size (in mm) of a step of tractography. Default: 1.0
    min_length: int, optional
        The miminal length (mm) in a streamline. Default: 10
    max_length: int, optional
        The miminal length (mm) in a streamline. Default: 250

    Returns
    -------
    list of streamlines ()
    """

    logger = logging.getLogger('AFQ.Tractography')

    logger.info("Loading Image...")
    if isinstance(params_file, str):
        params_img = nib.load(params_file)
    else:
        params_img = params_file

    model_params = params_img.get_fdata()
    affine = params_img.affine

    logger.info("Generating Seeds...")
    if isinstance(n_seeds, int):
        if seed_mask is None:
            seed_mask = np.ones(params_img.shape[:3])
        if random_seeds:
            seeds = dtu.random_seeds_from_mask(seed_mask, seeds_count=n_seeds,
                                               seed_count_per_voxel=False,
                                               affine=affine)
        else:
            seeds = dtu.seeds_from_mask(seed_mask,
                                        density=n_seeds,
                                        affine=affine)
    else:
        # If user provided an array, we'll use n_seeds as the seeds:
        seeds = n_seeds
    if sphere is None:
        sphere = dpd.default_sphere

    logger.info("Getting Directions...")
    if directions == "det":
        dg = DeterministicMaximumDirectionGetter
    elif directions == "prob":
        dg = ProbabilisticDirectionGetter

    # These are models that have ODFs (there might be others in the future...)
    if model_params.shape[-1] == 12 or model_params.shape[-1] == 27:
        model = "ODF"
    # Could this be an SHM model? If the max order is a whole even number, it
    # might be:
    elif shm.calculate_max_order(model_params.shape[-1]) % 2 == 0:
        model = "SHM"

    if model == "SHM":
        dg = dg.from_shcoeff(model_params, max_angle=max_angle, sphere=sphere)

    elif model == "ODF":
        evals = model_params[..., :3]
        evecs = model_params[..., 3:12].reshape(params_img.shape[:3] + (3, 3))
        odf = tensor_odf(evals, evecs, sphere)
        dg = dg.from_pmf(odf, max_angle=max_angle, sphere=sphere)

    if stop_mask is None:
        stop_mask = np.ones(params_img.shape[:3])

    threshold_classifier = ThresholdTissueClassifier(stop_mask,
                                                     stop_threshold)
    logger.info("Tracking...")

    return _local_tracking(seeds, dg, threshold_classifier, affine,
                           step_size=step_size, min_length=min_length,
                           max_length=max_length)


def _local_tracking(seeds, dg, threshold_classifier, affine,
                    step_size=0.5, min_length=10, max_length=250):
    """
    Helper function
    """
    if len(seeds.shape) == 1:
        seeds = seeds[None, ...]
    tracker = ParallelLocalTracking(dg,
                            threshold_classifier,
                            seeds,
                            affine,
                            step_size=step_size)

    streamlines = dts.Streamlines(tracker)
    streamlines = streamlines[streamlines._lengths * step_size > min_length]
    streamlines = streamlines[streamlines._lengths * step_size < max_length]
    return streamlines<|MERGE_RESOLUTION|>--- conflicted
+++ resolved
@@ -10,14 +10,7 @@
 import dipy.tracking.streamline as dts
 from dipy.tracking.local import ThresholdTissueClassifier
 
-<<<<<<< HEAD
-from AFQ._fixes import ParallelLocalTracking
-from AFQ._fixes import tensor_odf
-=======
-
-from AFQ.dti import tensor_odf
 from AFQ._fixes import ParallelLocalTracking, tensor_odf
->>>>>>> 58376a90
 
 
 def track(params_file, directions="det", max_angle=30., sphere=None,
